pub mod camera;
pub mod debug;
pub mod input;
pub mod animation;
pub mod bullet;
pub mod plane;
pub mod enemy;
pub mod spline;
pub mod enemy_spline_follower;
pub mod fbm_terrain;
<<<<<<< HEAD
pub mod water;
pub mod complex_water;
pub mod caustic_floor_material;
=======
>>>>>>> 00e89481

pub use debug::DebugRenderPlugin;
pub use camera::CameraPlugin;
pub use input::InputPlugin;
pub use animation::AnimationPlugin;
pub use bullet::BulletPlugin;
pub use plane::PlanePlugin;
pub use enemy_spline_follower::EnemySplineFollowerPlugin;
<<<<<<< HEAD
pub use water::WaterPlugin;
pub use complex_water::ComplexWaterPlugin; // This is a WIP
=======
>>>>>>> 00e89481
pub use fbm_terrain::FbmTerrainPlugin;<|MERGE_RESOLUTION|>--- conflicted
+++ resolved
@@ -8,12 +8,10 @@
 pub mod spline;
 pub mod enemy_spline_follower;
 pub mod fbm_terrain;
-<<<<<<< HEAD
 pub mod water;
 pub mod complex_water;
 pub mod caustic_floor_material;
-=======
->>>>>>> 00e89481
+
 
 pub use debug::DebugRenderPlugin;
 pub use camera::CameraPlugin;
@@ -22,9 +20,6 @@
 pub use bullet::BulletPlugin;
 pub use plane::PlanePlugin;
 pub use enemy_spline_follower::EnemySplineFollowerPlugin;
-<<<<<<< HEAD
 pub use water::WaterPlugin;
 pub use complex_water::ComplexWaterPlugin; // This is a WIP
-=======
->>>>>>> 00e89481
 pub use fbm_terrain::FbmTerrainPlugin;