--- conflicted
+++ resolved
@@ -11,10 +11,6 @@
 use rendering::EnemySplineFollowerPlugin;
 use rendering::fbm_terrain::FbmTerrainPlugin;
 use rendering::PlanePlugin;
-<<<<<<< HEAD
-=======
-use rendering::EnemySplineFollowerPlugin;
->>>>>>> 3b60a45e
 
 fn main() {
     App::new()
@@ -28,10 +24,7 @@
         .add_plugins(BulletPlugin)
         .add_plugins(PlanePlugin)
         .add_plugins(EnemySplineFollowerPlugin)
-<<<<<<< HEAD
         .add_plugins(FbmTerrainPlugin)
-=======
->>>>>>> 3b60a45e
         .add_systems(Startup, setup_scene)
         .run();
 }
@@ -39,34 +32,6 @@
 fn setup_scene(
     mut commands: Commands
 ) {
-    // // Spawn a much larger ground plane to ensure full coverage
-    // commands.spawn((
-    //     Mesh3d(meshes.add(Plane3d::default().mesh().size(200.0, 1000.0))), // Much wider and longer
-    //     MeshMaterial3d(materials.add(Color::srgb(0.2, 0.3, 0.8))), // Blue-ish color for water
-    //     Transform::from_xyz(0.0, -0.1, -400.0), // Centered, slightly below 0 and extending forward more
-    // ));
-    
-        // info!("Spawning terrain");
-        // commands.spawn((
-        //     Terrain {
-        //         seed: 12345, // Example seed
-        //         size: UVec2::new(250, 1000), // Vertices: 250 wide, 500 long
-        //         plane_size: Vec2::new(250.0, 500.0), // World units: 250m wide, 500m long
-        //         height_scale: 30.0,
-        //         frequency: 0.015,
-        //         lacunarity: 2.2,
-        //         octaves: 7,
-        //         persistence: 0.4,
-        //         material: materials.add(StandardMaterial { // Assign a material for the terrain
-        //             base_color: Color::srgb(1.0, 0.6, 0.25), // A greenish color
-        //             metallic: 0.05,
-        //             perceptual_roughness: 0.75,
-        //             ..default()
-        //         }),
-        //     },
-        //     Transform::from_xyz(0.0, 0.0 ,0.0),
-        // ));
-
     // Spawn directional light
     let light_pos = Vec3::new(0.0, 50.0, 0.0);
     commands.spawn((
