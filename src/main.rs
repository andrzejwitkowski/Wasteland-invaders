mod rendering;
mod terrain;
mod riverbank;
mod heightmapgenerator;
mod flyby;

use bevy::prelude::*;
<<<<<<< HEAD
use bevy_inspector_egui::bevy_egui::EguiPlugin;
use bevy_inspector_egui::quick::WorldInspectorPlugin;
use rendering::CameraPlugin;
use rendering::DebugRenderPlugin;
use rendering::InputPlugin;
use rendering::AnimationPlugin;
use rendering::BulletPlugin;
use rendering::PlanePlugin;
use rendering::EnemySplineFollowerPlugin;

fn main() {
    App::new()
        .add_plugins(DefaultPlugins)
        .add_plugins(EguiPlugin { enable_multipass_for_primary_context: true })
        .add_plugins(WorldInspectorPlugin::new())
        .add_plugins(DebugRenderPlugin)
        .add_plugins(CameraPlugin)
        .add_plugins(InputPlugin)
        .add_plugins(AnimationPlugin)
        .add_plugins(BulletPlugin)
        .add_plugins(PlanePlugin)
        .add_plugins(EnemySplineFollowerPlugin)
        .add_systems(Startup, setup_scene)
=======
use bevy_blendy_cameras::BlendyCamerasPlugin;
use bevy_blendy_cameras::OrbitCameraController;
use bevy_egui::EguiPlugin;
use heightmapgenerator::{HeightmapGeneratorPlugin, HeightmapRendererPlugin};

use crate::flyby::FlyByPlugin;
use crate::flyby::RiverRaidCamera; // Import the component instead
use crate::rendering::ComplexWaterPlugin;

use bevy::input::keyboard::KeyCode;

fn main() {
    App::new()
        .add_plugins(DefaultPlugins.set(WindowPlugin {
            primary_window: Some(Window {
                title: "Wasteland Invaders".to_string(),
                resolution: (1920., 1080.).into(),
                ..default()
            }),
            ..default()
        }))
        .add_plugins(EguiPlugin { enable_multipass_for_primary_context: false })
        .add_systems(Startup, (
            setup_camera_and_light,
            crate::terrain::systems::setup_terrain_materials,
        ))
        .add_systems(Update, (
            camera_controls,
        ))
        .add_plugins(ComplexWaterPlugin)
        .add_plugins(HeightmapGeneratorPlugin)
        .add_plugins(HeightmapRendererPlugin)
        .add_plugins(BlendyCamerasPlugin)
        .add_plugins(FlyByPlugin)
>>>>>>> 13832e95
        .run();
}

fn camera_controls(
    keyboard_input: Res<ButtonInput<KeyCode>>,
    mut camera_query: Query<(&mut Transform, &mut OrbitCameraController), (With<Camera3d>, Without<RiverRaidCamera>)>,
    time: Res<Time>,
) {
<<<<<<< HEAD
    // Spawn a much larger ground plane to ensure full coverage
    commands.spawn((
        Mesh3d(meshes.add(Plane3d::default().mesh().size(200.0, 1000.0))), // Much wider and longer
        MeshMaterial3d(materials.add(Color::srgb(0.2, 0.3, 0.8))), // Blue-ish color for water
        Transform::from_xyz(0.0, -0.1, -400.0), // Centered, slightly below 0 and extending forward more
    ));

    // Spawn directional light
    let light_pos = Vec3::new(0.0, 50.0, 0.0);
    commands.spawn((
        DirectionalLight {
            color: Color::WHITE,
            shadows_enabled: true,
            illuminance: 15000.0,
            ..default()
        },
        Transform::from_translation(light_pos).looking_at(Vec3::ZERO, Vec3::Z),
=======
    for (mut transform, mut orbit_controller) in camera_query.iter_mut() {
        let mut movement = Vec3::ZERO;
        let speed = 500.0 * time.delta_secs();
        
        // Ruch strzałkami
        if keyboard_input.pressed(KeyCode::ArrowUp) || keyboard_input.pressed(KeyCode::KeyW) {
            movement += transform.forward().as_vec3() * speed;
        }
        if keyboard_input.pressed(KeyCode::ArrowDown) || keyboard_input.pressed(KeyCode::KeyS) {
            movement += transform.back().as_vec3() * speed;
        }
        if keyboard_input.pressed(KeyCode::ArrowLeft) || keyboard_input.pressed(KeyCode::KeyA) {
            movement += transform.left().as_vec3() * speed;
        }
        if keyboard_input.pressed(KeyCode::ArrowRight) || keyboard_input.pressed(KeyCode::KeyD) {
            movement += transform.right().as_vec3() * speed;
        }
        
        if keyboard_input.pressed(KeyCode::Space) {
            movement.y += speed;
        }
        if keyboard_input.pressed(KeyCode::ShiftLeft) {
            movement.y -= speed;
        }
        
        transform.translation += movement;
        
        if movement.length_squared() > 0.0 {
            orbit_controller.focus = transform.translation + transform.forward() * 10.0;
        }
    }
}

pub fn setup_camera_and_light(mut commands: Commands) {
    // Camera
    commands.spawn((
        Camera3d::default(),
        Transform::from_xyz(0.0, 250.0, 50.0)
            .looking_at(Vec3::ZERO, Vec3::Y),
        OrbitCameraController {
            is_enabled: true, // Start with orbit camera
            ..default()
        },
    ));

    // Light
    commands.spawn((
        DirectionalLight {
            shadows_enabled: true,
            ..default()
        },
        Transform::from_xyz(4.0, 8.0, 4.0)
            .looking_at(Vec3::ZERO, Vec3::Y),
>>>>>>> 13832e95
    ));
}<|MERGE_RESOLUTION|>--- conflicted
+++ resolved
@@ -5,31 +5,6 @@
 mod flyby;
 
 use bevy::prelude::*;
-<<<<<<< HEAD
-use bevy_inspector_egui::bevy_egui::EguiPlugin;
-use bevy_inspector_egui::quick::WorldInspectorPlugin;
-use rendering::CameraPlugin;
-use rendering::DebugRenderPlugin;
-use rendering::InputPlugin;
-use rendering::AnimationPlugin;
-use rendering::BulletPlugin;
-use rendering::PlanePlugin;
-use rendering::EnemySplineFollowerPlugin;
-
-fn main() {
-    App::new()
-        .add_plugins(DefaultPlugins)
-        .add_plugins(EguiPlugin { enable_multipass_for_primary_context: true })
-        .add_plugins(WorldInspectorPlugin::new())
-        .add_plugins(DebugRenderPlugin)
-        .add_plugins(CameraPlugin)
-        .add_plugins(InputPlugin)
-        .add_plugins(AnimationPlugin)
-        .add_plugins(BulletPlugin)
-        .add_plugins(PlanePlugin)
-        .add_plugins(EnemySplineFollowerPlugin)
-        .add_systems(Startup, setup_scene)
-=======
 use bevy_blendy_cameras::BlendyCamerasPlugin;
 use bevy_blendy_cameras::OrbitCameraController;
 use bevy_egui::EguiPlugin;
@@ -64,7 +39,6 @@
         .add_plugins(HeightmapRendererPlugin)
         .add_plugins(BlendyCamerasPlugin)
         .add_plugins(FlyByPlugin)
->>>>>>> 13832e95
         .run();
 }
 
@@ -73,25 +47,6 @@
     mut camera_query: Query<(&mut Transform, &mut OrbitCameraController), (With<Camera3d>, Without<RiverRaidCamera>)>,
     time: Res<Time>,
 ) {
-<<<<<<< HEAD
-    // Spawn a much larger ground plane to ensure full coverage
-    commands.spawn((
-        Mesh3d(meshes.add(Plane3d::default().mesh().size(200.0, 1000.0))), // Much wider and longer
-        MeshMaterial3d(materials.add(Color::srgb(0.2, 0.3, 0.8))), // Blue-ish color for water
-        Transform::from_xyz(0.0, -0.1, -400.0), // Centered, slightly below 0 and extending forward more
-    ));
-
-    // Spawn directional light
-    let light_pos = Vec3::new(0.0, 50.0, 0.0);
-    commands.spawn((
-        DirectionalLight {
-            color: Color::WHITE,
-            shadows_enabled: true,
-            illuminance: 15000.0,
-            ..default()
-        },
-        Transform::from_translation(light_pos).looking_at(Vec3::ZERO, Vec3::Z),
-=======
     for (mut transform, mut orbit_controller) in camera_query.iter_mut() {
         let mut movement = Vec3::ZERO;
         let speed = 500.0 * time.delta_secs();
@@ -145,6 +100,5 @@
         },
         Transform::from_xyz(4.0, 8.0, 4.0)
             .looking_at(Vec3::ZERO, Vec3::Y),
->>>>>>> 13832e95
     ));
 }